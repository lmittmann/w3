module github.com/lmittmann/w3

go 1.23.0

require (
	github.com/charmbracelet/lipgloss v1.1.0
<<<<<<< HEAD
	github.com/ethereum/go-ethereum v1.15.11
	github.com/gofrs/flock v0.12.1
=======
	github.com/ethereum/go-ethereum v1.16.1
>>>>>>> c1a645b5
	github.com/google/go-cmp v0.7.0
	github.com/holiman/uint256 v1.3.2
	golang.org/x/time v0.12.0
)

require (
	github.com/Microsoft/go-winio v0.6.2 // indirect
	github.com/StackExchange/wmi v1.2.1 // indirect
	github.com/VictoriaMetrics/fastcache v1.12.2 // indirect
	github.com/aymanbagabas/go-osc52/v2 v2.0.1 // indirect
	github.com/bits-and-blooms/bitset v1.20.0 // indirect
	github.com/cespare/xxhash/v2 v2.3.0 // indirect
	github.com/charmbracelet/colorprofile v0.2.3-0.20250311203215-f60798e515dc // indirect
	github.com/charmbracelet/x/ansi v0.8.0 // indirect
	github.com/charmbracelet/x/cellbuf v0.0.13-0.20250311204145-2c3ea96c31dd // indirect
	github.com/charmbracelet/x/term v0.2.1 // indirect
	github.com/consensys/gnark-crypto v0.18.0 // indirect
	github.com/crate-crypto/go-eth-kzg v1.3.0 // indirect
	github.com/crate-crypto/go-ipa v0.0.0-20240724233137-53bbb0ceb27a // indirect
	github.com/deckarep/golang-set/v2 v2.6.0 // indirect
	github.com/decred/dcrd/dcrec/secp256k1/v4 v4.0.1 // indirect
	github.com/ethereum/c-kzg-4844/v2 v2.1.0 // indirect
	github.com/ethereum/go-verkle v0.2.2 // indirect
	github.com/ferranbt/fastssz v0.1.2 // indirect
	github.com/go-ole/go-ole v1.3.0 // indirect
<<<<<<< HEAD
=======
	github.com/gofrs/flock v0.12.1 // indirect
>>>>>>> c1a645b5
	github.com/golang/snappy v0.0.5-0.20220116011046-fa5810519dcb // indirect
	github.com/gorilla/websocket v1.5.0 // indirect
	github.com/holiman/bloomfilter/v2 v2.0.3 // indirect
	github.com/klauspost/cpuid/v2 v2.0.9 // indirect
	github.com/lucasb-eyer/go-colorful v1.2.0 // indirect
	github.com/mattn/go-isatty v0.0.20 // indirect
	github.com/mattn/go-runewidth v0.0.16 // indirect
	github.com/minio/sha256-simd v1.0.0 // indirect
	github.com/mitchellh/mapstructure v1.4.1 // indirect
	github.com/muesli/termenv v0.16.0 // indirect
	github.com/olekukonko/tablewriter v0.0.5 // indirect
	github.com/rivo/uniseg v0.4.7 // indirect
	github.com/shirou/gopsutil v3.21.4-0.20210419000835-c7a38de76ee5+incompatible // indirect
	github.com/supranational/blst v0.3.14 // indirect
	github.com/syndtr/goleveldb v1.0.1-0.20210819022825-2ae1ddf74ef7 // indirect
	github.com/tklauser/go-sysconf v0.3.12 // indirect
	github.com/tklauser/numcpus v0.6.1 // indirect
	github.com/xo/terminfo v0.0.0-20220910002029-abceb7e1c41e // indirect
	golang.org/x/crypto v0.36.0 // indirect
	golang.org/x/exp v0.0.0-20231110203233-9a3e6036ecaa // indirect
<<<<<<< HEAD
	golang.org/x/sync v0.11.0 // indirect
	golang.org/x/sys v0.33.0 // indirect
	rsc.io/tmplfunc v0.0.3 // indirect
=======
	golang.org/x/sync v0.12.0 // indirect
	golang.org/x/sys v0.31.0 // indirect
	gopkg.in/yaml.v2 v2.4.0 // indirect
>>>>>>> c1a645b5
)<|MERGE_RESOLUTION|>--- conflicted
+++ resolved
@@ -4,12 +4,8 @@
 
 require (
 	github.com/charmbracelet/lipgloss v1.1.0
-<<<<<<< HEAD
-	github.com/ethereum/go-ethereum v1.15.11
+	github.com/ethereum/go-ethereum v1.16.1
 	github.com/gofrs/flock v0.12.1
-=======
-	github.com/ethereum/go-ethereum v1.16.1
->>>>>>> c1a645b5
 	github.com/google/go-cmp v0.7.0
 	github.com/holiman/uint256 v1.3.2
 	golang.org/x/time v0.12.0
@@ -35,10 +31,6 @@
 	github.com/ethereum/go-verkle v0.2.2 // indirect
 	github.com/ferranbt/fastssz v0.1.2 // indirect
 	github.com/go-ole/go-ole v1.3.0 // indirect
-<<<<<<< HEAD
-=======
-	github.com/gofrs/flock v0.12.1 // indirect
->>>>>>> c1a645b5
 	github.com/golang/snappy v0.0.5-0.20220116011046-fa5810519dcb // indirect
 	github.com/gorilla/websocket v1.5.0 // indirect
 	github.com/holiman/bloomfilter/v2 v2.0.3 // indirect
@@ -59,13 +51,7 @@
 	github.com/xo/terminfo v0.0.0-20220910002029-abceb7e1c41e // indirect
 	golang.org/x/crypto v0.36.0 // indirect
 	golang.org/x/exp v0.0.0-20231110203233-9a3e6036ecaa // indirect
-<<<<<<< HEAD
-	golang.org/x/sync v0.11.0 // indirect
-	golang.org/x/sys v0.33.0 // indirect
-	rsc.io/tmplfunc v0.0.3 // indirect
-=======
 	golang.org/x/sync v0.12.0 // indirect
 	golang.org/x/sys v0.31.0 // indirect
 	gopkg.in/yaml.v2 v2.4.0 // indirect
->>>>>>> c1a645b5
 )