--- conflicted
+++ resolved
@@ -5,12 +5,8 @@
 require (
 	github.com/ethereum/go-ethereum v1.12.0
 	github.com/google/go-cmp v0.5.9
-<<<<<<< HEAD
-	github.com/holiman/uint256 v1.2.2
+	github.com/holiman/uint256 v1.2.3
 	golang.org/x/sync v0.3.0
-=======
-	github.com/holiman/uint256 v1.2.3
->>>>>>> cca7fd97
 	golang.org/x/time v0.3.0
 )
 
