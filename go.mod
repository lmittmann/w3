module github.com/lmittmann/w3

go 1.22

require (
	github.com/ethereum/go-ethereum v1.14.8
	github.com/google/go-cmp v0.6.0
<<<<<<< HEAD
	github.com/holiman/uint256 v1.3.1
	golang.org/x/time v0.5.0
=======
	github.com/holiman/uint256 v1.3.0
	golang.org/x/time v0.6.0
>>>>>>> 61f1a5e5
)

require (
	github.com/DataDog/zstd v1.4.5 // indirect
	github.com/Microsoft/go-winio v0.6.2 // indirect
	github.com/StackExchange/wmi v1.2.1 // indirect
	github.com/VictoriaMetrics/fastcache v1.12.2 // indirect
	github.com/beorn7/perks v1.0.1 // indirect
	github.com/bits-and-blooms/bitset v1.10.0 // indirect
	github.com/btcsuite/btcd/btcec/v2 v2.3.4 // indirect
	github.com/cespare/xxhash/v2 v2.3.0 // indirect
	github.com/cockroachdb/errors v1.11.3 // indirect
	github.com/cockroachdb/fifo v0.0.0-20240606204812-0bbfbd93a7ce // indirect
	github.com/cockroachdb/logtags v0.0.0-20230118201751-21c54148d20b // indirect
	github.com/cockroachdb/pebble v1.1.1 // indirect
	github.com/cockroachdb/redact v1.1.5 // indirect
	github.com/cockroachdb/tokenbucket v0.0.0-20230807174530-cc333fc44b06 // indirect
	github.com/consensys/bavard v0.1.13 // indirect
	github.com/consensys/gnark-crypto v0.12.1 // indirect
	github.com/crate-crypto/go-ipa v0.0.0-20240223125850-b1e8a79f509c // indirect
	github.com/crate-crypto/go-kzg-4844 v1.0.0 // indirect
	github.com/deckarep/golang-set/v2 v2.6.0 // indirect
	github.com/decred/dcrd/dcrec/secp256k1/v4 v4.0.1 // indirect
	github.com/ethereum/c-kzg-4844 v1.0.0 // indirect
	github.com/ethereum/go-verkle v0.1.1-0.20240306133620-7d920df305f0 // indirect
	github.com/getsentry/sentry-go v0.27.0 // indirect
	github.com/go-ole/go-ole v1.3.0 // indirect
	github.com/gofrs/flock v0.8.1 // indirect
	github.com/gogo/protobuf v1.3.2 // indirect
	github.com/golang/protobuf v1.5.4 // indirect
	github.com/golang/snappy v0.0.5-0.20220116011046-fa5810519dcb // indirect
	github.com/gorilla/websocket v1.5.0 // indirect
	github.com/holiman/bloomfilter/v2 v2.0.3 // indirect
	github.com/klauspost/compress v1.16.0 // indirect
	github.com/kr/pretty v0.3.1 // indirect
	github.com/kr/text v0.2.0 // indirect
	github.com/mattn/go-runewidth v0.0.13 // indirect
	github.com/matttproud/golang_protobuf_extensions v1.0.2-0.20181231171920-c182affec369 // indirect
	github.com/mmcloughlin/addchain v0.4.0 // indirect
	github.com/olekukonko/tablewriter v0.0.5 // indirect
	github.com/pkg/errors v0.9.1 // indirect
	github.com/prometheus/client_golang v1.12.0 // indirect
	github.com/prometheus/client_model v0.2.1-0.20210607210712-147c58e9608a // indirect
	github.com/prometheus/common v0.32.1 // indirect
	github.com/prometheus/procfs v0.7.3 // indirect
	github.com/rivo/uniseg v0.2.0 // indirect
	github.com/rogpeppe/go-internal v1.9.0 // indirect
	github.com/shirou/gopsutil v3.21.4-0.20210419000835-c7a38de76ee5+incompatible // indirect
	github.com/supranational/blst v0.3.11 // indirect
	github.com/syndtr/goleveldb v1.0.1-0.20210819022825-2ae1ddf74ef7 // indirect
	github.com/tklauser/go-sysconf v0.3.12 // indirect
	github.com/tklauser/numcpus v0.6.1 // indirect
	golang.org/x/crypto v0.22.0 // indirect
	golang.org/x/exp v0.0.0-20231110203233-9a3e6036ecaa // indirect
	golang.org/x/sync v0.7.0 // indirect
	golang.org/x/sys v0.20.0 // indirect
	golang.org/x/text v0.14.0 // indirect
	google.golang.org/protobuf v1.34.2 // indirect
	rsc.io/tmplfunc v0.0.3 // indirect
)<|MERGE_RESOLUTION|>--- conflicted
+++ resolved
@@ -5,13 +5,8 @@
 require (
 	github.com/ethereum/go-ethereum v1.14.8
 	github.com/google/go-cmp v0.6.0
-<<<<<<< HEAD
 	github.com/holiman/uint256 v1.3.1
-	golang.org/x/time v0.5.0
-=======
-	github.com/holiman/uint256 v1.3.0
 	golang.org/x/time v0.6.0
->>>>>>> 61f1a5e5
 )
 
 require (
