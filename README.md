--- conflicted
+++ resolved
@@ -210,7 +210,6 @@
 | `txpool_contentFrom` | `txpool.ContentFrom(addr common.Address).Returns(resp **txpool.ContentFromResponse)`
 | `txpool_status`      | `txpool.Status().Returns(resp **txpool.StatusResponse)`
 
-<<<<<<< HEAD
 ### [`admin`](https://pkg.go.dev/github.com/lmittmann/w3/module/admin)
 
 | Method                    | Go Code
@@ -220,7 +219,7 @@
 | `admin_addTrustedPeer`    | `admin.AddTrustedPeer(url *enode.Node).Returns(resp *bool)`
 | `admin_removeTrustedPeer` | `admin.RemoveTrustedPeer(url *enode.Node).Returns(resp *bool)`
 | `admin_nodeInfo`          | `admin.NodeInfo().Returns(resp **admin.NodeInfoResponse)`
-=======
+
 ### [`net`](https://pkg.go.dev/github.com/lmittmann/w3/module/net)
 
 | Method               | Go Code
@@ -228,7 +227,6 @@
 | `net_listening`     | `net.Listening().Returns(resp *bool)`
 | `net_peerCount`     | `net.PeerCount().Returns(resp *int)`
 | `net_version`       | `net.Version().Returns(resp *int)`
->>>>>>> 85bc47bf
 
 ### [`web3`](https://pkg.go.dev/github.com/lmittmann/w3/module/web3)
 
