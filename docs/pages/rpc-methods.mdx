--- conflicted
+++ resolved
@@ -10,11 +10,8 @@
   <Card title="eth" href="/rpc-methods/eth"/>
   <Card title="debug" href="/rpc-methods/debug"/>
   <Card title="txpool" href="/rpc-methods/txpool"/>
-<<<<<<< HEAD
   <Card title="admin" href="/rpc-methods/admin"/>
-=======
   <Card title="net" href="/rpc-methods/net"/>
->>>>>>> 85bc47bf
   <Card title="web3" href="/rpc-methods/web3" />
 </Cards>
 
