package w3vm_test

import (
	"bytes"
	_ "embed"
	"errors"
	"fmt"
	"math/big"
	"strconv"
	"strings"
	"testing"
	"time"

	"github.com/ethereum/go-ethereum/common"
	"github.com/ethereum/go-ethereum/common/math"
	"github.com/ethereum/go-ethereum/core"
	"github.com/ethereum/go-ethereum/core/rawdb"
	"github.com/ethereum/go-ethereum/core/state"
	"github.com/ethereum/go-ethereum/core/types"
	"github.com/ethereum/go-ethereum/core/vm"
	"github.com/ethereum/go-ethereum/crypto"
	"github.com/ethereum/go-ethereum/params"
	"github.com/google/go-cmp/cmp"
	"github.com/google/go-cmp/cmp/cmpopts"
	"github.com/lmittmann/w3"
	"github.com/lmittmann/w3/internal"
	"github.com/lmittmann/w3/module/eth"
	"github.com/lmittmann/w3/w3types"
	"github.com/lmittmann/w3/w3vm"
	"golang.org/x/time/rate"
)

var (
	addr0    = common.Address{0x0}
	addr1    = common.Address{0x1}
	addrWETH = w3.A("0xC02aaA39b223FE8D0A0e5C4F27eAD9083C756Cc2")

	//go:embed testdata/weth9.bytecode
	hexCodeWETH string
	codeWETH    = w3.B(strings.TrimSpace(hexCodeWETH))

	funcBalanceOf = w3.MustNewFunc("balanceOf(address)", "uint256")
	funcTransfer  = w3.MustNewFunc("transfer(address,uint256)", "bool")

	client = w3.MustDial("https://rpc.ankr.com/eth", w3.WithRateLimiter(
		rate.NewLimiter(rate.Every(time.Minute/300), 100),
		func(methods []string) (cost int) { return len(methods) },
	))
)

func TestVMSetNonce(t *testing.T) {
	vm, _ := w3vm.New()

	if nonce, _ := vm.Nonce(addr0); nonce != 0 {
		t.Fatalf("Nonce: want 0, got %d", nonce)
	}

	want := uint64(42)
	vm.SetNonce(addr0, want)

	if nonce, _ := vm.Nonce(addr0); want != nonce {
		t.Fatalf("Nonce: want %d, got %d", want, nonce)
	}
}

func TestVMSetBalance(t *testing.T) {
	vm, _ := w3vm.New()

	if balance, _ := vm.Balance(addr0); balance.Sign() != 0 {
		t.Fatalf("Balance: want 0, got %s", balance)
	}

	want := w3.I("1 ether")
	vm.SetBalance(addr0, want)

	if balance, _ := vm.Balance(addr0); want.Cmp(balance) != 0 {
		t.Fatalf("Balance: want %s ether, got %s ether", w3.FromWei(want, 18), w3.FromWei(balance, 18))
	}
}

func TestVMSetCode(t *testing.T) {
	vm, _ := w3vm.New()

	if code, _ := vm.Code(addr0); len(code) != 0 {
		t.Fatalf("Code: want empty, got %x", code)
	}

	want := []byte{0xc0, 0xfe}
	vm.SetCode(addr0, want)

	if code, _ := vm.Code(addr0); !bytes.Equal(want, code) {
		t.Fatalf("Code: want %x, got %x", want, code)
	}
}

func TestVMSetStorage(t *testing.T) {
	vm, _ := w3vm.New()

	if storage, _ := vm.StorageAt(addr0, common.Hash{}); storage != w3.Hash0 {
		t.Fatalf("Storage: want empty, got %x", storage)
	}

	want := common.Hash{0xc0, 0xfe}
	vm.SetStorageAt(addr0, common.Hash{}, want)

	if storage, _ := vm.StorageAt(addr0, common.Hash{}); want != storage {
		t.Fatalf("Storage: want %x, got %x", want, storage)
	}
}

func TestVMApply(t *testing.T) {
	tests := []struct {
		PreState    w3types.State
		Message     *w3types.Message
		WantReceipt *w3vm.Receipt
		WantErr     error
	}{
		{
			Message: &w3types.Message{
				From:  addr0,
				To:    &addr1,
				Gas:   21_000,
				Value: big.NewInt(1),
			},
			WantErr: errors.New("insufficient funds for gas * price + value: address 0x0000000000000000000000000000000000000000 have 0 want 1"),
		},
		{
			Message: &w3types.Message{
				From:      addr0,
				To:        &addr1,
				Gas:       21_000,
				GasFeeCap: big.NewInt(1),
				Value:     big.NewInt(1),
			},
			WantErr: errors.New("insufficient funds for gas * price + value: address 0x0000000000000000000000000000000000000000 have 0 want 21001"),
		},
		{
			PreState: w3types.State{
				addr0: {
					Balance: w3.I("1 ether"),
				},
			},
			Message: &w3types.Message{
				From:  addr0,
				To:    &addr1,
				Gas:   21_000,
				Value: w3.I("1 ether"),
			},
			WantReceipt: &w3vm.Receipt{
				GasUsed:  21_000,
				GasLimit: 21_000,
			},
		},
		{ // WETH transfer
			PreState: w3types.State{
				addr0: {Balance: w3.I("1 ether")},
				addrWETH: {
					Code: codeWETH,
					Storage: map[common.Hash]common.Hash{
						w3vm.WETHBalanceSlot(addr0): common.BigToHash(w3.I("1 ether")),
					},
				},
			},
			Message: &w3types.Message{
				From:  addr0,
				To:    &addrWETH,
				Input: mustEncodeArgs(funcTransfer, addr1, w3.I("1 ether")),
				Gas:   100_000,
			},
			WantReceipt: &w3vm.Receipt{
				GasUsed:   38_853,
				GasRefund: 9_713,
				GasLimit:  58_753,
				Logs: []*types.Log{
					{
						Address: addrWETH,
						Topics: []common.Hash{
							w3.H("0xddf252ad1be2c89b69c2b068fc378daa952ba7f163c4a11628f55a4df523b3ef"),
							w3.H("0x0000000000000000000000000000000000000000000000000000000000000000"),
							w3.H("0x0000000000000000000000000100000000000000000000000000000000000000"),
						},
						Data: w3.B("0x0000000000000000000000000000000000000000000000000de0b6b3a7640000"),
					},
				},
				Output: w3.B("0x0000000000000000000000000000000000000000000000000000000000000001"),
			},
		},
		{ // WETH transfer with insufficient balance
			PreState: w3types.State{
				addr0: {Balance: w3.I("1 ether")},
				addrWETH: {
					Code: codeWETH,
					Storage: map[common.Hash]common.Hash{
						w3vm.WETHBalanceSlot(addr0): common.BigToHash(w3.I("1 ether")),
					},
				},
			},
			Message: &w3types.Message{
				From:  addr0,
				To:    &addrWETH,
				Input: mustEncodeArgs(funcTransfer, addr1, w3.I("10 ether")),
				Gas:   100_000,
			},
			WantReceipt: &w3vm.Receipt{
				GasUsed:  24_019,
				GasLimit: 24_019,
				Err:      errors.New("execution reverted"),
			},
			WantErr: errors.New("execution reverted"),
		},
		{ // revert with output
			PreState: w3types.State{
				addr0: {Balance: w3.I("1 ether")},
				addr1: {Code: w3.B("0x60015ffd")}, // PUSH1 0x1, PUSH0, REVERT
			},
			Message: &w3types.Message{
				From: addr0,
				To:   &addr1,
			},
			WantReceipt: &w3vm.Receipt{
				GasUsed:  21_008,
				GasLimit: 21_008,
				Output:   w3.B("0x00"),
				Err:      errors.New("execution reverted"),
			},
			WantErr: errors.New("execution reverted"),
		},
		{ // deploy contract for account with nonce == 0
			Message: &w3types.Message{
				From:  addr1,
				Input: w3.B("0x00"),
			},
			WantReceipt: &w3vm.Receipt{
				GasUsed:         53_006,
				GasLimit:        53_006,
				ContractAddress: ptr(crypto.CreateAddress(addr1, 0)),
			},
		},
		{ // deploy contract for account with nonce > 0
			PreState: w3types.State{
				addr1: {Nonce: 1},
			},
			Message: &w3types.Message{
				From:  addr1,
				Input: w3.B("0x00"),
			},
			WantReceipt: &w3vm.Receipt{
				GasUsed:         53_006,
				GasLimit:        53_006,
				ContractAddress: ptr(crypto.CreateAddress(addr1, 1)),
			},
		},
		{ // EOA with storage
			PreState: w3types.State{
				addr0: {
					Balance: w3.I("1 ether"),
					Storage: w3types.Storage{
						common.Hash{0x1}: common.Hash{0x2},
					},
				},
			},
			Message: &w3types.Message{
				From:  addr0,
				To:    &addr1,
				Value: w3.I("1 ether"),
			},
			WantReceipt: &w3vm.Receipt{
				GasUsed:  21_000,
				GasLimit: 21_000,
			},
		},
	}

	for i, test := range tests {
		t.Run(strconv.Itoa(i), func(t *testing.T) {
			vm, _ := w3vm.New(
				w3vm.WithState(test.PreState),
			)
			gotReceipt, gotErr := vm.Apply(test.Message)
			if diff := cmp.Diff(test.WantErr, gotErr,
				internal.EquateErrors(),
			); diff != "" {
				t.Fatalf("(-want +got)\n%s", diff)
			}
			if diff := cmp.Diff(test.WantReceipt, gotReceipt,
				internal.EquateErrors(),
				cmpopts.IgnoreUnexported(w3vm.Receipt{}),
				cmpopts.EquateComparable(common.Address{}, common.Hash{}),
			); diff != "" {
				t.Fatalf("(-want +got)\n%s", diff)
			}
		})
	}
}

func TestVMSnapshot(t *testing.T) {
	vm, _ := w3vm.New(
		w3vm.WithState(w3types.State{
			addrWETH: {Code: codeWETH},
			addr0:    {Balance: w3.I("100 ether")},
		}),
	)

	depositMsg := &w3types.Message{
		From:  addr0,
		To:    &addrWETH,
		Value: w3.I("1 ether"),
	}

	getBalanceOf := func(t *testing.T, token, acc common.Address) *big.Int {
		t.Helper()

		var balance *big.Int
		if err := vm.CallFunc(token, funcBalanceOf, acc).Returns(&balance); err != nil {
			t.Fatalf("Failed to call balanceOf: %v", err)
		}
		return balance
	}

	if got := getBalanceOf(t, addrWETH, addr0); got.Sign() != 0 {
		t.Fatalf("Balance: want 0 WETH, got %s WETH", w3.FromWei(got, 18))
	}

	var snap *state.StateDB
	for i := range 100 {
		if i == 42 {
			snap = vm.Snapshot()
		}

		if _, err := vm.Apply(depositMsg); err != nil {
			t.Fatalf("Failed to apply deposit msg: %v", err)
		}

		want := w3.I(strconv.Itoa(i+1) + " ether")
		if got := getBalanceOf(t, addrWETH, addr0); want.Cmp(got) != 0 {
			t.Fatalf("Balance: want %s WETH, got %s WETH", w3.FromWei(want, 18), w3.FromWei(got, 18))
		}
	}

	vm.Rollback(snap)

	want := w3.I("42 ether")
	if got := getBalanceOf(t, addrWETH, addr0); got.Cmp(want) != 0 {
		t.Fatalf("Balance: want %s WETH, got %s WETH", w3.FromWei(want, 18), w3.FromWei(got, 18))
	}
}

func TestVMSnapshot_Logs(t *testing.T) {
	var (
		preState = w3types.State{
			addrWETH: {
				Code: codeWETH,
				Storage: w3types.Storage{
					w3vm.WETHBalanceSlot(addr0): common.BigToHash(w3.I("10 ether")),
				}},
		}
		transferMsg = &w3types.Message{
			From: addr0,
			To:   &addrWETH,
			Func: funcTransfer,
			Args: []any{addr1, w3.I("1 ether")},
		}
	)

	tests := []struct {
		Name string
		F    func() (receipt0, receipt1 *w3vm.Receipt, err error)
	}{
		{
			Name: "rollback_0",
			F: func() (receipt0, receipt1 *w3vm.Receipt, err error) {
				vm, _ := w3vm.New(w3vm.WithState(preState))

				snap := vm.Snapshot()

				receipt0, err = vm.Apply(transferMsg)
				if err != nil {
					return
				}

				vm.Rollback(snap)

				receipt1, err = vm.Apply(transferMsg)
				return
			},
		},
		{
			Name: "rollback_1",
			F: func() (receipt0, receipt1 *w3vm.Receipt, err error) {
				vm, _ := w3vm.New(w3vm.WithState(preState))

				if _, err = vm.Apply(transferMsg); err != nil {
					return
				}

				snap := vm.Snapshot()

				receipt0, err = vm.Apply(transferMsg)
				if err != nil {
					return
				}

				vm.Rollback(snap)

				receipt1, err = vm.Apply(transferMsg)
				return
			},
		},
		{
			Name: "rollback_2",
			F: func() (receipt0, receipt1 *w3vm.Receipt, err error) {
				vm, _ := w3vm.New(w3vm.WithState(preState))

				receipt0, err = vm.Apply(transferMsg)
				if err != nil {
					return
				}

				snap := vm.Snapshot()
				vm.Rollback(snap)

				receipt1, err = vm.Apply(transferMsg)
				return
			},
		},
		{
			Name: "rollback_3",
			F: func() (receipt0, receipt1 *w3vm.Receipt, err error) {
				vm, _ := w3vm.New(w3vm.WithState(preState))

				if _, err = vm.Apply(transferMsg); err != nil {
					return
				}

				snap := vm.Snapshot()
				receipt0, err = vm.Apply(transferMsg)
				if err != nil {
					return
				}

				vm2, _ := w3vm.New(w3vm.WithState(preState))
				vm2.Rollback(snap)

				receipt1, err = vm2.Apply(transferMsg)
				return
			},
		},
		{
			Name: "new_0",
			F: func() (receipt0, receipt1 *w3vm.Receipt, err error) {
				vm, _ := w3vm.New(w3vm.WithState(preState))

				snap := vm.Snapshot()

				receipt0, err = vm.Apply(transferMsg)
				if err != nil {
					return
				}

				vm, _ = w3vm.New(w3vm.WithStateDB(snap))

				receipt1, err = vm.Apply(transferMsg)
				return
			},
		},
		{
			Name: "new_1",
			F: func() (receipt0, receipt1 *w3vm.Receipt, err error) {
				vm, _ := w3vm.New(w3vm.WithState(preState))

				if _, err = vm.Apply(transferMsg); err != nil {
					return
				}

				snap := vm.Snapshot()

				receipt0, err = vm.Apply(transferMsg)
				if err != nil {
					return
				}

				vm, _ = w3vm.New(w3vm.WithStateDB(snap))

				receipt1, err = vm.Apply(transferMsg)
				return
			},
		},
		{
			Name: "new_2",
			F: func() (receipt0, receipt1 *w3vm.Receipt, err error) {
				vm, _ := w3vm.New(w3vm.WithState(preState))

				receipt0, err = vm.Apply(transferMsg)
				if err != nil {
					return
				}

				snap := vm.Snapshot()
				vm, _ = w3vm.New(w3vm.WithStateDB(snap))

				receipt1, err = vm.Apply(transferMsg)
				return
			},
		},
	}

	for _, test := range tests {
		t.Run(test.Name, func(t *testing.T) {
			receipt0, receipt1, err := test.F()
			if err != nil {
				t.Fatal(err)
			}

			if diff := cmp.Diff(receipt0.Logs, receipt1.Logs); diff != "" {
				t.Fatalf("(-want +got)\n%s", diff)
			}
		})
	}
}

func TestVMCall(t *testing.T) {
	tests := []struct {
		PreState    w3types.State
		Message     *w3types.Message
		WantReceipt *w3vm.Receipt
		WantErr     error
	}{
		{
			PreState: w3types.State{
				addrWETH: {
					Code: codeWETH,
					Storage: map[common.Hash]common.Hash{
						w3vm.WETHBalanceSlot(addr0): common.BigToHash(w3.I("1 ether")),
					},
				},
			},
			Message: &w3types.Message{
				From:  addr0,
				To:    &addrWETH,
				Input: mustEncodeArgs(funcBalanceOf, addr0),
			},
			WantReceipt: &w3vm.Receipt{
				GasUsed:  23_726,
				GasLimit: 23_726,
				Output:   w3.B("0x0000000000000000000000000000000000000000000000000de0b6b3a7640000"),
			},
		},
	}

	for i, test := range tests {
		t.Run(strconv.Itoa(i), func(t *testing.T) {
			vm, _ := w3vm.New(
				w3vm.WithState(test.PreState),
			)
			gotReceipt, gotErr := vm.Call(test.Message)
			if diff := cmp.Diff(test.WantErr, gotErr,
				internal.EquateErrors(),
			); diff != "" {
				t.Fatalf("(-want +got)\n%s", diff)
			}
			if diff := cmp.Diff(test.WantReceipt, gotReceipt,
				internal.EquateErrors(),
				cmpopts.IgnoreUnexported(w3vm.Receipt{}),
				cmpopts.EquateComparable(common.Address{}, common.Hash{}),
			); diff != "" {
				t.Fatalf("(-want +got)\n%s", diff)
			}
		})
	}
}

func TestVMCallFunc(t *testing.T) {
	vm, _ := w3vm.New(
		w3vm.WithState(w3types.State{
			addrWETH: {
				Code: codeWETH,
				Storage: map[common.Hash]common.Hash{
					w3vm.WETHBalanceSlot(addr0): common.BigToHash(w3.I("1 ether")),
				},
			},
		}),
	)

	var gotBalance *big.Int
	if err := vm.CallFunc(addrWETH, funcBalanceOf, addr0).Returns(&gotBalance); err != nil {
		t.Fatalf("Failed to call balanceOf: %v", err)
	}

	wantBalance := w3.I("1 ether")
	if wantBalance.Cmp(gotBalance) != 0 {
		t.Fatalf("Balance: want %s, got %s", wantBalance, gotBalance)
	}
}

func TestVM_Fetcher(t *testing.T) {
	f := new(testFetcher)
	vm, err := w3vm.New(
		w3vm.WithFetcher(f),
	)
	if err != nil {
		t.Fatalf("Failed to create VM: %v", err)
	}

	_, err = vm.Nonce(addr0)
	want := "fetching failed: failed to fetch nonce of 0x0000000000000000000000000000000000000000"
	if !errors.Is(err, w3vm.ErrFetch) || want != err.Error() {
		t.Errorf("Nonce: want %q, got %q", want, err)
	}

	_, err = vm.Balance(addr0)
	want = "fetching failed: failed to fetch balance of 0x0000000000000000000000000000000000000000"
	if !errors.Is(err, w3vm.ErrFetch) || want != err.Error() {
		t.Errorf("Balance: want %q, got %q", want, err)
	}

	_, err = vm.Code(addr0)
	want = "fetching failed: failed to fetch code of 0x0000000000000000000000000000000000000000"
	if !errors.Is(err, w3vm.ErrFetch) || want != err.Error() {
		t.Errorf("Code: want %q, got %q", want, err)
	}

	_, err = vm.StorageAt(addr0, common.Hash{})
	want = "fetching failed: failed to fetch storage of 0x0000000000000000000000000000000000000000 at 0x0000000000000000000000000000000000000000000000000000000000000000"
	if !errors.Is(err, w3vm.ErrFetch) || want != err.Error() {
		t.Errorf("StorageAt: want %q, got %q", want, err)
	}
}

type testFetcher struct{}

func (f *testFetcher) Account(addr common.Address) (*types.StateAccount, error) {
	return nil, fmt.Errorf("%w: failed to fetch account", w3vm.ErrFetch)
}

func (f *testFetcher) Code(codeHash common.Hash) ([]byte, error) {
	return nil, fmt.Errorf("%w: failed to fetch code hash", w3vm.ErrFetch)
}

func (f *testFetcher) StorageAt(addr common.Address, key common.Hash) (common.Hash, error) {
	return common.Hash{}, fmt.Errorf("%w: failed to fetch storage", w3vm.ErrFetch)
}

func (f *testFetcher) HeaderHash(blockNumber uint64) (common.Hash, error) {
	return common.Hash{}, fmt.Errorf("%w: failed to fetch header hash", w3vm.ErrFetch)
}

func TestVMApply_Integration(t *testing.T) {
	if testing.Short() {
		t.SkipNow()
	}

<<<<<<< HEAD
	blocks := []*big.Int{
		big.NewInt(4_369_998),
		big.NewInt(4_369_999),
		big.NewInt(4_370_000), // Byzantium
		big.NewInt(4_370_001),

		big.NewInt(7_279_998),
		big.NewInt(7_279_999),
		big.NewInt(7_280_000), // Constantinople & Petersburg
		big.NewInt(7_280_001),

		big.NewInt(9_068_998),
		big.NewInt(9_068_999),
		big.NewInt(9_069_000), // Istanbul
		big.NewInt(9_069_001),

		big.NewInt(9_199_998),
		big.NewInt(9_199_999),
		big.NewInt(9_200_000), // Muir Glacier
		big.NewInt(9_200_001),

		big.NewInt(12_243_998),
		big.NewInt(12_243_999),
		big.NewInt(12_244_000), // Berlin
		big.NewInt(12_244_001),

		big.NewInt(12_964_998),
		big.NewInt(12_964_999),
		big.NewInt(12_965_000), // London
		big.NewInt(12_965_001),

		big.NewInt(13_772_998),
		big.NewInt(13_772_999),
		big.NewInt(13_773_000), // Arrow Glacier
		big.NewInt(13_773_001),

		big.NewInt(15_054_998),
		big.NewInt(15_054_999),
		big.NewInt(15_050_000), // Gray Glacier
		big.NewInt(15_050_001),

		big.NewInt(15_537_392),
		big.NewInt(15_537_393),
		big.NewInt(15_537_394), // Paris (The Merge)
		big.NewInt(15_537_395),

		big.NewInt(17_034_868),
		big.NewInt(17_034_869),
		big.NewInt(17_034_870), // Shanghai
		big.NewInt(17_034_871),

		big.NewInt(19_426_485),
		big.NewInt(19_426_486),
		big.NewInt(19_426_487), // Cancun
		big.NewInt(19_426_488),
	}

	for _, number := range blocks {
		t.Run(number.String(), func(t *testing.T) {
			t.Parallel()

			var (
				block    *types.Block
				receipts types.Receipts
			)
			if err := client.Call(
				eth.BlockByNumber(number).Returns(&block),
				eth.BlockReceipts(number).Returns(&receipts),
			); err != nil {
				t.Fatalf("Failed to fetch block and receipts: %v", err)
			}

			f := w3vm.NewTestingRPCFetcher(t, 1, client, new(big.Int).Sub(number, w3.Big1))
			vm, _ := w3vm.New(
				w3vm.WithFetcher(f),
				w3vm.WithHeader(block.Header()),
			)
=======
	tests := []struct {
		Name   string
		Offset uint64 // Start block number
		Size   uint64 // Number of blocks
	}{
		{Name: "Byzantium", Offset: 4_370_000 - 2, Size: 4},
		{Name: "Constantinople&Petersburg", Offset: 7_280_000 - 2, Size: 4},
		{Name: "Istanbul", Offset: 9_069_000 - 2, Size: 4},
		{Name: "Muir Glacier", Offset: 9_200_000 - 2, Size: 4},
		{Name: "Berlin", Offset: 12_244_000 - 2, Size: 4},
		{Name: "London", Offset: 12_965_000 - 2, Size: 4},
		{Name: "Arrow Glacier", Offset: 13_773_000 - 2, Size: 4},
		{Name: "Gray Glacier", Offset: 15_050_000 - 2, Size: 4},
		{Name: "Paris", Offset: 15_537_394 - 2, Size: 4}, // The Merge
		{Name: "Shanghai", Offset: 17_034_870 - 2, Size: 4},
		{Name: "Cancun", Offset: 19_426_487 - 2, Size: 4},
	}
>>>>>>> 1a5b4581

	for _, test := range tests {
		t.Run(test.Name, func(t *testing.T) {
			// execute blocks

			for i := test.Offset; i < test.Offset+test.Size; i++ {
				// gather block and receipts
				blockNumber := big.NewInt(int64(i))

				t.Run(blockNumber.String(), func(t *testing.T) {
					t.Parallel()

					var (
						block    types.Block
						receipts types.Receipts
					)
					if err := client.Call(
						eth.BlockByNumber(blockNumber).Returns(&block),
						eth.BlockReceipts(blockNumber).Returns(&receipts),
					); err != nil {
						t.Fatalf("Failed to fetch block and receipts: %v", err)
					}

					// setup vm
					f := w3vm.NewTestingRPCFetcher(t, 1, client, big.NewInt(int64(i)-1))
					vm, _ := w3vm.New(
						w3vm.WithFetcher(f),
						w3vm.WithHeader(block.Header()),
					)

					// execute txs
					for j, tx := range block.Transactions() {
						wantReceipt := &w3vm.Receipt{
							GasUsed: receipts[j].GasUsed,
							Logs:    receipts[j].Logs,
						}
						if receipts[j].ContractAddress != addr0 {
							wantReceipt.ContractAddress = &receipts[j].ContractAddress
						}
						if receipts[j].Status == types.ReceiptStatusFailed {
							wantReceipt.Err = cmpopts.AnyError
						}

						gotReceipt, err := vm.ApplyTx(tx)
						if err != nil && gotReceipt == nil {
							t.Fatalf("Failed to apply tx %d (%s): %v", j, tx.Hash(), err)
						}
						if diff := cmp.Diff(wantReceipt, gotReceipt,
							cmpopts.EquateEmpty(),
							cmpopts.EquateErrors(),
							cmpopts.IgnoreUnexported(w3vm.Receipt{}),
							cmpopts.IgnoreFields(w3vm.Receipt{}, "GasRefund", "GasLimit", "Output"),
							cmpopts.IgnoreFields(types.Log{}, "BlockHash", "BlockNumber", "TxHash", "TxIndex", "Index"),
							cmpopts.EquateComparable(common.Address{}, common.Hash{}),
						); diff != "" {
							t.Fatalf("[%v,%d,%s] (-want +got)\n%s", block.Number(), j, tx.Hash(), diff)
						}
					}
				})
			}
		})
	}
}

func mustEncodeArgs(f w3types.Func, args ...any) []byte {
	input, err := f.EncodeArgs(args...)
	if err != nil {
		panic(err)
	}
	return input
}

func BenchmarkTransferWETH9(b *testing.B) {
	addr0 := w3vm.RandA()
	addr1 := w3vm.RandA()

	// encode input
	input := mustEncodeArgs(funcTransfer, addr1, w3.I("1 gwei"))

	blockCtx := vm.BlockContext{
		CanTransfer: core.CanTransfer,
		Transfer:    core.Transfer,
		GetHash:     func(n uint64) common.Hash { return common.Hash{} },

		BlockNumber: new(big.Int),
		Difficulty:  new(big.Int),
		BaseFee:     new(big.Int),
		GasLimit:    30_000_000,
	}

	b.Run("w3vm", func(b *testing.B) {
		vm, _ := w3vm.New(
			w3vm.WithBlockContext(&blockCtx),
			w3vm.WithChainConfig(params.AllEthashProtocolChanges),
			w3vm.WithState(w3types.State{
				addrWETH: {
					Code: codeWETH,
					Storage: map[common.Hash]common.Hash{
						w3vm.WETHBalanceSlot(addr0): common.BigToHash(w3.I("1 ether")),
					},
				},
			}),
		)

		b.ResetTimer()
		for i := range b.N {
			_, err := vm.Apply(&w3types.Message{
				From:  addr0,
				To:    &addrWETH,
				Gas:   100_000,
				Nonce: uint64(i),
				Input: input,
			})
			if err != nil {
				b.Fatalf("Failed to apply msg: %v", err)
			}
		}
	})

	b.Run("geth", func(b *testing.B) {
		stateDB, _ := state.New(common.Hash{}, state.NewDatabase(rawdb.NewMemoryDatabase()), nil)
		stateDB.SetCode(addrWETH, codeWETH)
		stateDB.SetState(addrWETH, w3vm.WETHBalanceSlot(addr0), common.BigToHash(w3.I("1 ether")))

		b.ResetTimer()
		for i := range b.N {
			msg := &core.Message{
				To:                &addrWETH,
				From:              addr0,
				Nonce:             uint64(i),
				Value:             new(big.Int),
				GasLimit:          100_000,
				GasPrice:          new(big.Int),
				GasFeeCap:         new(big.Int),
				GasTipCap:         new(big.Int),
				Data:              input,
				AccessList:        nil,
				SkipAccountChecks: false,
			}
			txCtx := core.NewEVMTxContext(msg)
			evm := vm.NewEVM(blockCtx, txCtx, stateDB, params.AllEthashProtocolChanges, vm.Config{NoBaseFee: true})
			gp := new(core.GasPool).AddGas(math.MaxUint64)
			_, err := core.ApplyMessage(evm, msg, gp)
			if err != nil {
				b.Fatalf("Failed to apply msg: %v", err)
			}
			stateDB.Finalise(false)
		}
	})
}

func ptr[T any](t T) *T { return &t }

func ExampleVM() {
	var (
		addrEOA    = w3.A("0x000000000000000000000000000000000000c0Fe")
		addrWETH   = w3.A("0xC02aaA39b223FE8D0A0e5C4F27eAD9083C756Cc2")
		addrUNI    = w3.A("0x1f9840a85d5aF5bf1D1762F925BDADdC4201F984")
		addrRouter = w3.A("0xE592427A0AEce92De3Edee1F18E0157C05861564")

		funcExactInput = w3.MustNewFunc(`exactInput(
			(
			bytes path,
			address recipient,
			uint256 deadline,
			uint256 amountIn,
			uint256 amountOutMinimum
			) params
		)`, "uint256 amountOut")
	)

	type ExactInputParams struct {
		Path             []byte
		Recipient        common.Address
		Deadline         *big.Int
		AmountIn         *big.Int
		AmountOutMinimum *big.Int
	}

	encodePath := func(tokenA common.Address, fee uint32, tokenB common.Address) []byte {
		path := make([]byte, 43)
		copy(path, tokenA[:])
		path[20], path[21], path[22] = byte(fee>>16), byte(fee>>8), byte(fee)
		copy(path[23:], tokenB[:])
		return path
	}

	client, err := w3.Dial("https://rpc.ankr.com/eth")
	if err != nil {
		// handle error
	}
	defer client.Close()

	// 1. Create a VM that forks the Mainnet state from the latest block,
	// disables the base fee, and has a fake WETH balance and approval for the router
	vm, err := w3vm.New(
		w3vm.WithFork(client, nil),
		w3vm.WithNoBaseFee(),
		w3vm.WithState(w3types.State{
			addrWETH: {Storage: map[common.Hash]common.Hash{
				w3vm.WETHBalanceSlot(addrEOA):               common.BigToHash(w3.I("1 ether")),
				w3vm.WETHAllowanceSlot(addrEOA, addrRouter): common.BigToHash(w3.I("1 ether")),
			}},
		}),
	)
	if err != nil {
		// handle error
	}

	// 2. Simulate a UniSwap v3 swap
	receipt, err := vm.Apply(&w3types.Message{
		From: addrEOA,
		To:   &addrRouter,
		Func: funcExactInput,
		Args: []any{&ExactInputParams{
			Path:             encodePath(addrWETH, 500, addrUNI),
			Recipient:        addrEOA,
			Deadline:         big.NewInt(time.Now().Unix()),
			AmountIn:         w3.I("1 ether"),
			AmountOutMinimum: w3.Big0,
		}},
	})
	if err != nil {
		// handle error
	}

	// 3. Decode output amount
	var amountOut *big.Int
	if err := receipt.DecodeReturns(&amountOut); err != nil {
		// handle error
	}

	fmt.Printf("amount out: %s UNI\n", w3.FromWei(amountOut, 18))
}

func ExampleVM_Call() {
	client := w3.MustDial("https://rpc.ankr.com/eth")
	defer client.Close()

	addrWETH := w3.A("0xC02aaA39b223FE8D0A0e5C4F27eAD9083C756Cc2")
	addrEOA := w3.A("0x000000000000000000000000000000000000c0Fe")

	vm, err := w3vm.New(
		w3vm.WithFork(client, nil),
		w3vm.WithState(w3types.State{
			addrWETH: {Storage: map[common.Hash]common.Hash{
				w3vm.WETHBalanceSlot(addrEOA): common.BigToHash(w3.I("1 ether")),
			}},
		}),
	)
	if err != nil {
		// handle error
	}

	balanceOf := w3.MustNewFunc("balanceOf(address)", "uint256")
	var balance *big.Int
	if err := vm.CallFunc(addrWETH, balanceOf, addrEOA).Returns(&balance); err != nil {
		// handle error
	}
	fmt.Printf("%s: Balance: %s WETH\n", addrEOA, w3.FromWei(balance, 18))
	// Output:
	// 0x000000000000000000000000000000000000c0Fe: Balance: 1 WETH
}<|MERGE_RESOLUTION|>--- conflicted
+++ resolved
@@ -649,85 +649,6 @@
 		t.SkipNow()
 	}
 
-<<<<<<< HEAD
-	blocks := []*big.Int{
-		big.NewInt(4_369_998),
-		big.NewInt(4_369_999),
-		big.NewInt(4_370_000), // Byzantium
-		big.NewInt(4_370_001),
-
-		big.NewInt(7_279_998),
-		big.NewInt(7_279_999),
-		big.NewInt(7_280_000), // Constantinople & Petersburg
-		big.NewInt(7_280_001),
-
-		big.NewInt(9_068_998),
-		big.NewInt(9_068_999),
-		big.NewInt(9_069_000), // Istanbul
-		big.NewInt(9_069_001),
-
-		big.NewInt(9_199_998),
-		big.NewInt(9_199_999),
-		big.NewInt(9_200_000), // Muir Glacier
-		big.NewInt(9_200_001),
-
-		big.NewInt(12_243_998),
-		big.NewInt(12_243_999),
-		big.NewInt(12_244_000), // Berlin
-		big.NewInt(12_244_001),
-
-		big.NewInt(12_964_998),
-		big.NewInt(12_964_999),
-		big.NewInt(12_965_000), // London
-		big.NewInt(12_965_001),
-
-		big.NewInt(13_772_998),
-		big.NewInt(13_772_999),
-		big.NewInt(13_773_000), // Arrow Glacier
-		big.NewInt(13_773_001),
-
-		big.NewInt(15_054_998),
-		big.NewInt(15_054_999),
-		big.NewInt(15_050_000), // Gray Glacier
-		big.NewInt(15_050_001),
-
-		big.NewInt(15_537_392),
-		big.NewInt(15_537_393),
-		big.NewInt(15_537_394), // Paris (The Merge)
-		big.NewInt(15_537_395),
-
-		big.NewInt(17_034_868),
-		big.NewInt(17_034_869),
-		big.NewInt(17_034_870), // Shanghai
-		big.NewInt(17_034_871),
-
-		big.NewInt(19_426_485),
-		big.NewInt(19_426_486),
-		big.NewInt(19_426_487), // Cancun
-		big.NewInt(19_426_488),
-	}
-
-	for _, number := range blocks {
-		t.Run(number.String(), func(t *testing.T) {
-			t.Parallel()
-
-			var (
-				block    *types.Block
-				receipts types.Receipts
-			)
-			if err := client.Call(
-				eth.BlockByNumber(number).Returns(&block),
-				eth.BlockReceipts(number).Returns(&receipts),
-			); err != nil {
-				t.Fatalf("Failed to fetch block and receipts: %v", err)
-			}
-
-			f := w3vm.NewTestingRPCFetcher(t, 1, client, new(big.Int).Sub(number, w3.Big1))
-			vm, _ := w3vm.New(
-				w3vm.WithFetcher(f),
-				w3vm.WithHeader(block.Header()),
-			)
-=======
 	tests := []struct {
 		Name   string
 		Offset uint64 // Start block number
@@ -745,12 +666,10 @@
 		{Name: "Shanghai", Offset: 17_034_870 - 2, Size: 4},
 		{Name: "Cancun", Offset: 19_426_487 - 2, Size: 4},
 	}
->>>>>>> 1a5b4581
 
 	for _, test := range tests {
 		t.Run(test.Name, func(t *testing.T) {
 			// execute blocks
-
 			for i := test.Offset; i < test.Offset+test.Size; i++ {
 				// gather block and receipts
 				blockNumber := big.NewInt(int64(i))
@@ -759,7 +678,7 @@
 					t.Parallel()
 
 					var (
-						block    types.Block
+						block    *types.Block
 						receipts types.Receipts
 					)
 					if err := client.Call(
